--- conflicted
+++ resolved
@@ -36,13 +36,8 @@
     @Override
     public Map<String, Object> getPayload() {
         HashMap<String, Object> payload = new HashMap<>();
-<<<<<<< HEAD
         payload.put("fun", getFunctionName());
-        kwargs.ifPresent(kwargs -> payload.put("kwargs", kwargs));
-=======
-        payload.put("fun", functionName);
         kwargs.ifPresent(kwargs -> payload.put("kwarg", kwargs));
->>>>>>> 11911bff
         return payload;
     }
 
